from aiida import load_profile
from aiida.common.exceptions import NotExistent
from aiida.engine import run
from aiida.orm import Dict, Int, List, load_node
from aiida_fleur.workflows.scf import FleurScfWorkChain
from ase.spacegroup import crystal

from aiida_reoptimize.base.Extractors import BasicExtractor
from aiida_reoptimize.base.OptimizerBuilder import OptimizerBuilder
from aiida_reoptimize.base.utils import find_nodes
from aiida_reoptimize.optimizers.convex.GD import AdamOptimizer

load_profile()

dummy_extractor = BasicExtractor(
    node_extractor=lambda x: x["output_scf_wc_para"]["total_energy"]
)

# Find aiida codes for Fleur and inpgen
fleur_node_label, inpgen_node_label = "fleur", "inpgen"
nodes = find_nodes(fleur_node_label, inpgen_node_label)
required_codes = [fleur_node_label, inpgen_node_label]

for code_label in required_codes:
    if code_label not in nodes:
        raise KeyError(f"Missing required code: {code_label}")

    try:
        fleur_code = load_node(nodes[fleur_node_label])
        inpgen_code = load_node(nodes[inpgen_node_label])
    except NotExistent as e:
        raise RuntimeError(f"Failed to load code node: {e}") from e

# Setup structure
a = 5.511
c = 7.796

atoms = crystal(
    ["Sr", "Ti", "O", "O"],
    basis=[(0, 0, 0.25), (0.0, 0.5, 0.0), (0.2451, 0.7451, 0), (0, 0.5, 0.25)],
    spacegroup=140,
    cellpar=[a, a, c, 90, 90, 90],
)

# set up the calculator for structure optimization
<<<<<<< HEAD
builder = OptimizerBuilder.from_bulk(
    optimizer_workchain=AdamOptimizer,
=======
builder = OptimizerBuilder.from_ase(
    optimizer_workchain=BFGSOptimizer,
>>>>>>> 0c108864
    calculator_workchain=FleurScfWorkChain,
    extractor=dummy_extractor,
    calculator_parameters={"inpgen": inpgen_code, "fleur": fleur_code},
    bulk=atoms,
)

optimizer_parameters = {
    "itmax": Int(100),
    "parameters": Dict({
        "algorithm_settings": {"tolerance": 1e-3},
        "initial_parameters": List([a, c]),
    }),
}

optimizer = builder.get_optimizer()
results = run(optimizer, **optimizer_parameters)<|MERGE_RESOLUTION|>--- conflicted
+++ resolved
@@ -43,13 +43,8 @@
 )
 
 # set up the calculator for structure optimization
-<<<<<<< HEAD
-builder = OptimizerBuilder.from_bulk(
-    optimizer_workchain=AdamOptimizer,
-=======
 builder = OptimizerBuilder.from_ase(
     optimizer_workchain=BFGSOptimizer,
->>>>>>> 0c108864
     calculator_workchain=FleurScfWorkChain,
     extractor=dummy_extractor,
     calculator_parameters={"inpgen": inpgen_code, "fleur": fleur_code},
